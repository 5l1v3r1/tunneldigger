--- conflicted
+++ resolved
@@ -209,18 +209,11 @@
 
 // List of brokers
 typedef struct {
-<<<<<<< HEAD
-    char *address;
-    char *port;
-    l2tp_context *ctx;
-  } broker_cfg;
-=======
   char *address;
   char *port;
   l2tp_context *ctx;
 } broker_cfg;
 
->>>>>>> 8247624f
 #define MAX_BROKERS 10
 
 // Forward declarations
@@ -997,7 +990,6 @@
   tv.tv_usec = 0;
 
   FD_ZERO(&rfds);
-  FD_SET(ctx->fd, &rfds);
 
   // Add descriptor for DNS resolution
   int nsfd = asyncns_fd(asyncns_context);
@@ -1214,59 +1206,7 @@
   free(ctx);
 }
 
-<<<<<<< HEAD
-int broker_selector_usage(broker_cfg *brokers, int broker_cnt, int ready_cnt)
-{
-   // Select the r'th available broker and use it to establish a tunnel
-   int i = -1;
-   int best = 0;
-   for (i = 0; i < broker_cnt; i++) {
-     if (brokers[i].ctx->standby_available &&
-         (brokers[i].ctx->usage < brokers[best].ctx->usage)) {
-       best = i;
-     }
-   }
-
-   if (brokers[best].ctx->standby_available == 0) {
-     return broker_selector_first_available(brokers, broker_cnt, ready_cnt);
-   }
-
-   brokers[best].ctx->standby_only = 0;
-   brokers[best].ctx->state = STATE_GET_COOKIE;
-   return best;
-}
-
-int broker_selector_first_available(broker_cfg *brokers, int broker_cnt, int ready_cnt)
-{
-  // Select the first available broker and use it to establish a tunnel
-  int i;
-  for (i = 0; i < broker_cnt; i++) {
-    if (brokers[i].ctx->standby_available) {
-      brokers[i].ctx->standby_only = 0;
-      brokers[i].ctx->state = STATE_GET_COOKIE;
-      return i;
-    }
-  }
-  return -1;
-}
-
-int broker_selector_random(broker_cfg *brokers, int broker_cnt, int ready_cnt)
-{
-  // Select the r'th available broker and use it to establish a tunnel
-  int i;
-  int r = rand() % ready_cnt;
-  for (i = 0; i < broker_cnt; i++) {
-    if (brokers[i].ctx->standby_available && (r-- == 0)) {
-      brokers[i].ctx->standby_only = 0;
-      brokers[i].ctx->state = STATE_GET_COOKIE;
-      return i;
-    }
-  }
-  return -1;
-}
-=======
-
->>>>>>> 8247624f
+
 
 void term_handler(int signum)
 {
